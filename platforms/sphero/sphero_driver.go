package sphero

import (
	"bytes"
	"encoding/binary"
	"fmt"
	"time"

	"github.com/hybridgroup/gobot"
)

type packet struct {
	header   []uint8
	body     []uint8
	checksum uint8
}

// Represents a Sphero
type SpheroDriver struct {
	gobot.Driver
	seq             uint8
	asyncResponse   [][]uint8
	syncResponse    [][]uint8
	packetChannel   chan *packet
	responseChannel chan []uint8
}

type Collision struct {
	// Normalized impact components (direction of the collision event):
	X, Y, Z int16
	// Thresholds exceeded by X (1h) and/or Y (2h) axis (bitmask):
	Axis byte
	// Power that cross threshold Xt + Xs:
	XMagnitude, YMagnitude int16
	// Sphero's speed when impact detected:
	Speed uint8
	// Millisecond timer
	Timestamp uint32
}

// NewSpheroDriver returns a new SpheroDriver given a SpheroAdaptor and name.
//
// Adds the following API Commands:
// 	"Roll" - See SpheroDriver.Roll
// 	"Stop" - See SpheroDriver.Stop
// 	"GetRGB" - See SpheroDriver.GetRGB
// 	"SetBackLED" - See SpheroDriver.SetBackLED
// 	"SetHeading" - See SpheroDriver.SetHeading
// 	"SetStabilization" - See SpheroDriver.SetStabilization
func NewSpheroDriver(a *SpheroAdaptor, name string) *SpheroDriver {
	s := &SpheroDriver{
		Driver: *gobot.NewDriver(
			name,
			"SpheroDriver",
			a,
		),
		packetChannel:   make(chan *packet, 1024),
		responseChannel: make(chan []uint8, 1024),
	}

	s.AddEvent("collision")
	s.AddCommand("SetRGB", func(params map[string]interface{}) interface{} {
		r := uint8(params["r"].(float64))
		g := uint8(params["g"].(float64))
		b := uint8(params["b"].(float64))
		s.SetRGB(r, g, b)
		return nil
	})

	s.AddCommand("Roll", func(params map[string]interface{}) interface{} {
		speed := uint8(params["speed"].(float64))
		heading := uint16(params["heading"].(float64))
		s.Roll(speed, heading)
		return nil
	})

	s.AddCommand("Stop", func(params map[string]interface{}) interface{} {
		s.Stop()
		return nil
	})

	s.AddCommand("GetRGB", func(params map[string]interface{}) interface{} {
		return s.GetRGB()
	})

	s.AddCommand("SetBackLED", func(params map[string]interface{}) interface{} {
		level := uint8(params["level"].(float64))
		s.SetBackLED(level)
		return nil
	})

	s.AddCommand("SetHeading", func(params map[string]interface{}) interface{} {
		heading := uint16(params["heading"].(float64))
		s.SetHeading(heading)
		return nil
	})
	s.AddCommand("SetStabilization", func(params map[string]interface{}) interface{} {
		on := params["heading"].(bool)
		s.SetStabilization(on)
		return nil
	})

	return s
}

func (s *SpheroDriver) adaptor() *SpheroAdaptor {
	return s.Adaptor().(*SpheroAdaptor)
}

// Start starts the SpheroDriver and enables Collision Detection.
// Returns true on successful start.
//
// Emits the Events:
// 	"collision" SpheroDriver.Collision - On Collision Detected
func (s *SpheroDriver) Start() bool {
	go func() {
		for {
			packet := <-s.packetChannel
			s.write(packet)
		}
	}()

	go func() {
		for {
			response := <-s.responseChannel
			s.syncResponse = append(s.syncResponse, response)
		}
	}()

	go func() {
		for {
			header := s.readHeader()
			if header != nil && len(header) != 0 {
				body := s.readBody(header[4])
				data := append(header, body...)
				checksum := data[len(data)-1]
				if checksum != calculateChecksum(data[2:len(data)-1]) {
					continue
				}
				switch header[1] {
				case 0xFE:
					s.asyncResponse = append(s.asyncResponse, data)
				case 0xFF:
					s.responseChannel <- data
				}
			}
		}
	}()

	go func() {
		for {
			var evt []uint8
			for len(s.asyncResponse) != 0 {
				evt, s.asyncResponse = s.asyncResponse[len(s.asyncResponse)-1], s.asyncResponse[:len(s.asyncResponse)-1]
				if evt[2] == 0x07 {
					s.handleCollisionDetected(evt)
				}
			}
			time.Sleep(100 * time.Millisecond)
		}
	}()

	s.configureCollisionDetection()
	s.enableStopOnDisconnect()

	return true
}

// Halt halts the SpheroDriver and sends a SpheroDriver.Stop command to the Sphero.
// Returns true on successful halt.
func (s *SpheroDriver) Halt() bool {
	gobot.Every(10*time.Millisecond, func() {
		s.Stop()
	})
	time.Sleep(1 * time.Second)
	return true
}

// SetRGB sets the Sphero to the given r, g, and b values
func (s *SpheroDriver) SetRGB(r uint8, g uint8, b uint8) {
	s.packetChannel <- s.craftPacket([]uint8{r, g, b, 0x01}, 0x02, 0x20)
}

// GetRGB returns the current r, g, b value of the Sphero
func (s *SpheroDriver) GetRGB() []uint8 {
<<<<<<< HEAD
	return s.getSyncResponse(s.craftPacket([]uint8{}, 0x02, 0x22))
=======
	buf := s.getSyncResponse(s.craftPacket([]uint8{}, 0x22))
	if len(buf) == 9 {
		return []uint8{buf[5], buf[6], buf[7]}
	}
	return []uint8{}
>>>>>>> 8e8d990f
}

// SetBackLED sets the Sphero Back LED to the specified brightness
func (s *SpheroDriver) SetBackLED(level uint8) {
	s.packetChannel <- s.craftPacket([]uint8{level}, 0x02, 0x21)
}

// SetHeading sets the heading of the Sphero
func (s *SpheroDriver) SetHeading(heading uint16) {
	s.packetChannel <- s.craftPacket([]uint8{uint8(heading >> 8), uint8(heading & 0xFF)}, 0x02, 0x01)
}

// SetStabilization enables or disables the built-in auto stabilizing features of the Sphero
func (s *SpheroDriver) SetStabilization(on bool) {
	b := uint8(0x01)
	if on == false {
		b = 0x00
	}
	s.packetChannel <- s.craftPacket([]uint8{b}, 0x02, 0x02)
}

// Roll sends a roll command to the Sphero gives a speed and heading
func (s *SpheroDriver) Roll(speed uint8, heading uint16) {
	s.packetChannel <- s.craftPacket([]uint8{speed, uint8(heading >> 8), uint8(heading & 0xFF), 0x01}, 0x02, 0x30)
}

// Stop sets the Sphero to a roll speed of 0
func (s *SpheroDriver) Stop() {
	s.Roll(0, 0)
}

func (s *SpheroDriver) configureCollisionDetection() {
	s.packetChannel <- s.craftPacket([]uint8{0x01, 0x40, 0x40, 0x50, 0x50, 0x60}, 0x02, 0x12)
}

func (s *SpheroDriver) enableStopOnDisconnect() {
	s.packetChannel <- s.craftPacket([]uint8{0x00, 0x00, 0x00, 0x01}, 0x02, 0x37)
}

func (s *SpheroDriver) handleCollisionDetected(data []uint8) {
	// ensure data is the right length:
	if len(data) != 22 || data[4] != 17 {
		return
	}
	var collision Collision
	buffer := bytes.NewBuffer(data[5:]) // skip header
	binary.Read(buffer, binary.BigEndian, &collision)
	gobot.Publish(s.Event("collision"), collision)
}

func (s *SpheroDriver) getSyncResponse(packet *packet) []byte {
	s.packetChannel <- packet
	for i := 0; i < 500; i++ {
		for key := range s.syncResponse {
			if s.syncResponse[key][3] == packet.header[4] && len(s.syncResponse[key]) > 6 {
				var response []byte
				response, s.syncResponse = s.syncResponse[len(s.syncResponse)-1], s.syncResponse[:len(s.syncResponse)-1]
				return response
			}
		}
		time.Sleep(100 * time.Microsecond)
	}

	return []byte{}
}

func (s *SpheroDriver) craftPacket(body []uint8, did byte, cid byte) *packet {
	packet := new(packet)
	packet.body = body
	dlen := len(packet.body) + 1
	packet.header = []uint8{0xFF, 0xFF, did, cid, s.seq, uint8(dlen)}
	packet.checksum = s.calculateChecksum(packet)
	return packet
}

func (s *SpheroDriver) write(packet *packet) {
	buf := append(packet.header, packet.body...)
	buf = append(buf, packet.checksum)
	length, err := s.adaptor().sp.Write(buf)
	if err != nil {
		fmt.Println(s.Name, err)
		s.adaptor().Disconnect()
		fmt.Println("Reconnecting to SpheroDriver...")
		s.adaptor().Connect()
		return
	} else if length != len(buf) {
		fmt.Println("Not enough bytes written", s.Name)
	}
	s.seq++
}

func (s *SpheroDriver) calculateChecksum(packet *packet) uint8 {
	buf := append(packet.header, packet.body...)
	return calculateChecksum(buf[2:])
}

func calculateChecksum(buf []byte) byte {
	var calculatedChecksum uint16
	for i := range buf {
		calculatedChecksum += uint16(buf[i])
	}
	return uint8(^(calculatedChecksum % 256))
}

func (s *SpheroDriver) readHeader() []uint8 {
	return s.readNextChunk(5)
}

func (s *SpheroDriver) readBody(length uint8) []uint8 {
	return s.readNextChunk(int(length))
}

func (s *SpheroDriver) readNextChunk(length int) []uint8 {
	read := make([]uint8, length)
	bytesRead := 0

	for bytesRead < length {
		time.Sleep(1 * time.Millisecond)
		n, err := s.adaptor().sp.Read(read[bytesRead:])
		if err != nil {
			return nil
		}
		bytesRead += n
	}
	return read
}<|MERGE_RESOLUTION|>--- conflicted
+++ resolved
@@ -183,15 +183,11 @@
 
 // GetRGB returns the current r, g, b value of the Sphero
 func (s *SpheroDriver) GetRGB() []uint8 {
-<<<<<<< HEAD
-	return s.getSyncResponse(s.craftPacket([]uint8{}, 0x02, 0x22))
-=======
-	buf := s.getSyncResponse(s.craftPacket([]uint8{}, 0x22))
+	buf := s.getSyncResponse(s.craftPacket([]uint8{}, 0x02, 0x22))
 	if len(buf) == 9 {
 		return []uint8{buf[5], buf[6], buf[7]}
 	}
 	return []uint8{}
->>>>>>> 8e8d990f
 }
 
 // SetBackLED sets the Sphero Back LED to the specified brightness
